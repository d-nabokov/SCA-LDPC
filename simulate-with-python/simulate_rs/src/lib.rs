// This is for the g2p macro
#![allow(clippy::suspicious_arithmetic_impl)]
use anyhow::Result;
use log::debug;
use numpy::PyReadonlyArray2;
use pyo3::{
    pyclass, pymethods, pymodule,
    types::{PyByteArray, PyBytes, PyModule},
    PyResult, Python,
};

mod decoder;
pub use decoder::{Decoder, FloatType};
<<<<<<< HEAD
#[macro_use]
mod hqc;
#[macro_use]
mod pydecoder;
=======
mod decoder_special;
pub use decoder_special::{DecoderSpecial};


macro_rules! register_py_decoder_special_class {
    ($m:ident <= $Name:ident{N: $N:literal, R: $R:literal, DV: $DV:literal, DC: $DC:literal, B: $B:literal, BSUM: $BSUM:literal}) => {{
        type CustomDecoder = DecoderSpecial<$N, $R, {$N-$R}, {$DC-1}, $DC, $DV, $B, {$B * 2 + 1}, $BSUM, {$BSUM * 2 + 1}, i8>;

        #[pyclass]
        struct $Name {
            decoder: CustomDecoder,
        }

        #[pymethods]
        impl $Name {
            #[new]
            fn new(py_parity_check: PyReadonlyArray2<i8>, iterations: u32) -> Result<Self> {
                let py_parity_check = py_parity_check.as_array();
                ::log::info!(
                    "Constructing decoder {} with N={N}, R={R}, DV={DV}, DC={DC}, BSUM={BSUM}, Input parity check matrix has the shape: {shape:?}",
                    stringify!($Name),
                    N = $N,
                    R = $R,
                    DV = $DV,
                    DC = $DC,
                    BSUM = $BSUM,
                    shape = py_parity_check.shape()
                );
                let mut parity_check = [[0; $N]; $R];
                for row in 0..parity_check.len() {
                    for col in 0..parity_check[row].len() {
                        parity_check[row][col] = py_parity_check[(row, col)];
                    }
                }
                Ok($Name {
                    decoder: DecoderSpecial::new(parity_check, iterations),
                })
            }

            /// min_sum algorithm
            ///
            /// This method is parallelizable from python.
            ///
            /// Attempts have  been made to make this function parallel from within,
            /// but that resulted in performance loss
            fn min_sum(&self, py: Python<'_>, py_channel_output: PyReadonlyArray2<FloatType>, py_channel_output_sum: PyReadonlyArray2<FloatType>) -> Result<[i8; $N]> {
                let py_channel_output = py_channel_output.as_array();
                let py_channel_output_sum = py_channel_output_sum.as_array();
                py.allow_threads(||{
                    let mut channel_output = [[0.0; {$B * 2 + 1}]; {$N-$R}];
                    let mut channel_output_sum = [[0.0; {$BSUM * 2 + 1}]; $R];
                    for variable in 0..channel_output.len() {
                        for value in 0..channel_output[variable].len() {
                            channel_output[variable][value] = py_channel_output[(variable, value)].into();
                        }
                    }
                    for variable in 0..channel_output_sum.len() {
                        for value in 0..channel_output_sum[variable].len() {
                            channel_output_sum[variable][value] = py_channel_output_sum[(variable, value)].into();
                        }
                    }
                    let channel_llr = CustomDecoder::into_llr(&channel_output);
                    let channel_llr_sum = CustomDecoder::into_llr(&channel_output_sum);
                    self.decoder.min_sum(channel_llr, channel_llr_sum)
                })
            }
        }

        $m.add_class::<$Name>()?;
    }};
}

/// Use this macro to create new decoders for different sizes/parameters
///
/// # Usage:
///
/// register_py_decoder_class!(module <= Name{
///     N: <number of variable nodes>,
///     R: <number of check nodes>,
///     DV: <Maximum variable node degree (num checks, per variable)>,
///     DC: <Maximum check node degree (num variables, per check)>,
///     GF: Galois Field to operate on. ("Q" submessages)
/// });
macro_rules! register_py_decoder_class {
    ($m:ident <= $Name:ident{N: $N:literal, R: $R:literal, DV: $DV:literal, DC: $DC:literal, B: $B:literal}) => {{
        type CustomDecoder = Decoder<$N, $R, $DC, $DV, {$B * 2 + 1}, $B, i8>;

        #[pyclass]
        struct $Name {
            decoder: CustomDecoder,
        }

        #[pymethods]
        impl $Name {
            #[new]
            fn new(py_parity_check: PyReadonlyArray2<i8>, iterations: u32) -> Result<Self> {
                let py_parity_check = py_parity_check.as_array();
                ::log::info!(
                    "Constructing decoder {} with N={N}, R={R}, DV={DV}, DC={DC}, GF={GF}, Input parity check matrix has the shape: {shape:?}",
                    stringify!($Name),
                    N = $N,
                    R = $R,
                    DV = $DV,
                    DC = $DC,
                    GF = stringify!($GF),
                    shape = py_parity_check.shape()
                );
                let mut parity_check = [[0; $N]; $R];
                for row in 0..parity_check.len() {
                    for col in 0..parity_check[row].len() {
                        parity_check[row][col] = py_parity_check[(row, col)];
                    }
                }
                Ok($Name {
                    decoder: Decoder::new(parity_check, iterations),
                })
            }

            /// min_sum algorithm
            ///
            /// This method is parallelizable from python.
            ///
            /// Attempts have  been made to make this function parallel from within,
            /// but that resulted in performance loss
            fn min_sum(&self, py: Python<'_>, py_channel_output: PyReadonlyArray2<FloatType>) -> Result<[i8; $N]> {
                let py_channel_output = py_channel_output.as_array();
                py.allow_threads(||{
                    let mut channel_output = [[0.0; {$B * 2 + 1}]; $N];
                    for variable in 0..channel_output.len() {
                        for value in 0..channel_output[variable].len() {
                            channel_output[variable][value] = py_channel_output[(variable, value)].into();
                        }
                    }
                    let channel_llr = CustomDecoder::into_llr(&channel_output);
                    self.decoder.min_sum(channel_llr)
                })
            }
        }

        $m.add_class::<$Name>()?;
    }};
}
>>>>>>> b54ad5b9

/// A Python module implemented in Rust.
#[pymodule]
fn simulate_rs(_py: Python, m: &PyModule) -> PyResult<()> {
    // A good place to install the Rust -> Python logger.
    pyo3_log::init();

    // Create a tiny toy example
    register_py_decoder_class!(
<<<<<<< HEAD
        m <= DecoderN6R3V4C3B7 {
=======
        m <= DecoderN6R3V3C4GF16 {
>>>>>>> b54ad5b9
            N: 6,
            R: 3,
            DV: 3,
            DC: 4,
            B: 7
        }
    );

    // A slightly larger decoder for testing
    register_py_decoder_class!(
<<<<<<< HEAD
        m <= DecoderN450R150V7C3B7 {
=======
        m <= DecoderN450R150V3C7GF16 {
>>>>>>> b54ad5b9
            N: 450,
            R: 150,
            DV: 3,
            DC: 7,
            B: 7
        }
    );

<<<<<<< HEAD
    register_py_hqc_class!(m <= Hqc128);
    register_py_hqc_class!(m <= Hqc192);
    register_py_hqc_class!(m <= Hqc256);
=======
    // Kyber block of 256 coefficients
    register_py_decoder_special_class!(
        m <= DecoderN512R256V2C3B4 {
            N: 512,
            R: 256,
            DV: 2,
            DC: 3,
            B: 2,
            BSUM: 4
        }
    );

    // Full Kyber-768, sum_weight = 3
    register_py_decoder_special_class!(
        m <= DecoderN1024R256SW3 {
            N: 1024,
            R: 256,
            DV: 1,
            DC: 4,
            B: 2,
            BSUM: 6
        }
    );

    // Full Kyber-768, sum_weight = 6
    register_py_decoder_special_class!(
        m <= DecoderN1024R256SW6 {
            N: 1024,
            R: 256,
            DV: 2,
            DC: 7,
            B: 2,
            BSUM: 12
        }
    );

    // Full Kyber-768, sum_weight = 9
    register_py_decoder_special_class!(
        m <= DecoderN1024R256SW9 {
            N: 1024,
            R: 256,
            DV: 3,
            DC: 10,
            B: 2,
            BSUM: 18
        }
    );

    // Full Kyber-768, sum_weight = 12
    register_py_decoder_special_class!(
        m <= DecoderN1024R256SW12 {
            N: 1024,
            R: 256,
            DV: 4,
            DC: 13,
            B: 2,
            BSUM: 24
        }
    );
>>>>>>> b54ad5b9

    debug!("Rust package simulate_rs imported!");
    Ok(())
}<|MERGE_RESOLUTION|>--- conflicted
+++ resolved
@@ -11,12 +11,10 @@
 
 mod decoder;
 pub use decoder::{Decoder, FloatType};
-<<<<<<< HEAD
 #[macro_use]
 mod hqc;
 #[macro_use]
 mod pydecoder;
-=======
 mod decoder_special;
 pub use decoder_special::{DecoderSpecial};
 
@@ -159,21 +157,20 @@
         $m.add_class::<$Name>()?;
     }};
 }
->>>>>>> b54ad5b9
 
 /// A Python module implemented in Rust.
 #[pymodule]
 fn simulate_rs(_py: Python, m: &PyModule) -> PyResult<()> {
     // A good place to install the Rust -> Python logger.
     pyo3_log::init();
+    
+    register_py_hqc_class!(m <= Hqc128);
+    register_py_hqc_class!(m <= Hqc192);
+    register_py_hqc_class!(m <= Hqc256);
 
     // Create a tiny toy example
     register_py_decoder_class!(
-<<<<<<< HEAD
-        m <= DecoderN6R3V4C3B7 {
-=======
-        m <= DecoderN6R3V3C4GF16 {
->>>>>>> b54ad5b9
+        m <= DecoderN6R3V3C4B7 {
             N: 6,
             R: 3,
             DV: 3,
@@ -184,11 +181,7 @@
 
     // A slightly larger decoder for testing
     register_py_decoder_class!(
-<<<<<<< HEAD
-        m <= DecoderN450R150V7C3B7 {
-=======
-        m <= DecoderN450R150V3C7GF16 {
->>>>>>> b54ad5b9
+        m <= DecoderN450R150V3C7B7 {
             N: 450,
             R: 150,
             DV: 3,
@@ -197,11 +190,6 @@
         }
     );
 
-<<<<<<< HEAD
-    register_py_hqc_class!(m <= Hqc128);
-    register_py_hqc_class!(m <= Hqc192);
-    register_py_hqc_class!(m <= Hqc256);
-=======
     // Kyber block of 256 coefficients
     register_py_decoder_special_class!(
         m <= DecoderN512R256V2C3B4 {
@@ -261,7 +249,6 @@
             BSUM: 24
         }
     );
->>>>>>> b54ad5b9
 
     debug!("Rust package simulate_rs imported!");
     Ok(())

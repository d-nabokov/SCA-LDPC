--- conflicted
+++ resolved
@@ -8,16 +8,11 @@
 __license__ = "MIT"
 
 # Activate logger
-<<<<<<< HEAD
 import logging, coloredlogs
 
 coloredlogs.install(level="DEBUG")
 logger = logging.getLogger(__name__.replace("__", ""))
 
-=======
-import logging
-from logzero import logger
->>>>>>> d3489e97
 
 logger.debug("Importing dependencies...")
 
@@ -29,12 +24,8 @@
     make_regular_ldpc_parity_check_matrix_identity,
 )
 from simulate.utils import CommandsBase, make_random_state
-<<<<<<< HEAD
 from simulate.decode import simulate_frame_error_rate, simulate_frame_error_rate_rust
 from ldpc import bp_decoder
-=======
-from simulate.decode import simulate_frame_error_rate
->>>>>>> d3489e97
 from ldpc.codes import rep_code
 import numpy as np
 import argparse

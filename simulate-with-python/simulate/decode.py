--- conflicted
+++ resolved
@@ -1,12 +1,9 @@
 import numpy as np
 from ldpc import bp_decoder
-<<<<<<< HEAD
 import logging
+import itertools
 
 logger = logging.getLogger(__name__)
-=======
-from logzero import logger
-import itertools
 
 
 class ErrorsProvider:
@@ -25,16 +22,17 @@
         self.error_distribution = None
         self.rng = rng
         import re
+
         if error_file is not None:
             error_distribution = []
-            with open(error_file, 'rt') as f:
+            with open(error_file, "rt") as f:
                 for line in f:
                     line = line.strip()
-                    pr = re.split('[, ]+', line)
+                    pr = re.split("[, ]+", line)
                     pr = list(float(x) for x in pr)
                     error_distribution.append(pr)
             self.error_distribution = error_distribution
-    
+
     def __get_binary_error(self, threshold):
         if self.rng.rand() < threshold:
             return 1
@@ -112,9 +110,9 @@
     def get_binary_channel_probs(self, n=None):
         """
         Get error distribution for each position. If parameter n is not provided,
-        function return array of distributions from the file. If n is present, function 
+        function return array of distributions from the file. If n is present, function
         return array of length n, where array is obtained by concatenating distribution
-        array from the file with itself until length n is reached 
+        array from the file with itself until length n is reached
         """
         if self.error_distribution is None:
             return [None]
@@ -128,11 +126,12 @@
             pr[i] = next(iter)[0]
         return pr
 
->>>>>>> 30d8b978
-
 
 def simulate_frame_error_rate(
-    H: np.ndarray, errors_provider: ErrorsProvider, runs: int, rng: np.random.RandomState
+    H: np.ndarray,
+    errors_provider: ErrorsProvider,
+    runs: int,
+    rng: np.random.RandomState,
 ):
     """
     Simulates the frame error rate (FER) of the provided code.
@@ -153,7 +152,13 @@
     # BP decoder class. Make sure this is defined outside the loop
     error_rate = errors_provider.get_error_rate()
     channel_probs = errors_provider.get_binary_channel_probs(n)
-    bpd = bp_decoder(H, error_rate=error_rate, max_iter=n, bp_method="product_sum", channel_probs=channel_probs)
+    bpd = bp_decoder(
+        H,
+        error_rate=error_rate,
+        max_iter=n,
+        bp_method="product_sum",
+        channel_probs=channel_probs,
+    )
     error = np.zeros(n).astype(int)  # error vector
 
     successes = 0
@@ -170,7 +175,6 @@
         successes += int(cmp)
 
     return successes
-<<<<<<< HEAD
 
 
 def simulate_frame_error_rate_rust(
@@ -197,6 +201,4 @@
         cmp = cmp.all()
         successes += int(cmp)
 
-    return successes
-=======
->>>>>>> 30d8b978
+    return successes
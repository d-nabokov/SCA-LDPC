--- conflicted
+++ resolved
@@ -3,30 +3,20 @@
 
 import numpy as np
 
-<<<<<<< HEAD
-class BaseOracle:
-=======
 
 class BaseOracle:
     def __init__(self):
         self.oracle_calls = 0
 
->>>>>>> 722aaee3
     def prob_of(self, expected, actual, pos):
         raise NotImplementedError()
 
 
-<<<<<<< HEAD
-class SimpleOracle(BaseOracle):
-    # p: accuracy of oracle
-    def __init__(self, p):
-=======
 # Implements binary symmetric channel with probability p to output correct bit
 class SimpleOracle(BaseOracle):
     # p: accuracy of oracle
     def __init__(self, p):
         super().__init__()
->>>>>>> 722aaee3
         self.p = p
 
     def prob_of(self, expected, actual, pos):
@@ -34,37 +24,6 @@
             return self.p
         else:
             return 1 - self.p
-<<<<<<< HEAD
-
-
-class FalsePositiveNegativePositionalOracle(BaseOracle):
-    # as input p_arr should be array of tuples, where tuple i contains a pair of probability of false positive and
-    # false negative, resp., for pos == i
-    def __init__(self, p_arr):
-        self.p_arr = p_arr
-
-    def prob_of(self, expected, actual, pos):
-        pr_fp, pr_fn = self.p_arr[pos]
-        if expected == 0:
-            if actual == 1:
-                return pr_fp
-            else:
-                return 1 - pr_fp
-        if expected == 1:
-            if actual == 0:
-                return pr_fn
-            else:
-                return 1 - pr_fn
-
-
-def pr_cond_yx(y, x, pr_oracle):
-    # compute Pr[Y = y | X = x]
-    res = 1
-    for i in range(len(x)):
-        res *= pr_oracle.prob_of(x[i], y[i], i)
-    return res
-=======
->>>>>>> 722aaee3
 
     def predict_bit(self, actual_bit, pos):
         self.oracle_calls += 1
@@ -74,17 +33,6 @@
         else:
             return 1 - actual_bit
 
-<<<<<<< HEAD
-def pr_y(y, pr_oracle, secret_range_func, coding, distrib_secret, sum_weight):
-    # compute Pr[Y = y]
-    res = 0
-    for s in secret_range_func(sum_weight):
-        xprime = coding[s]
-        pr_xprime_y = distrib_secret[s] * pr_cond_yx(y, xprime, pr_oracle)
-        res += pr_xprime_y
-    return res
-=======
->>>>>>> 722aaee3
 
 # Implements binary channel with different probabilities for output depending on input, i.e.
 # there is false positive and false negative probabilities
@@ -96,26 +44,6 @@
         super().__init__()
         self.p_positional = p_positional
 
-<<<<<<< HEAD
-def pr_cond_xy(
-    s,
-    y,
-    pr_oracle,
-    secret_range_func,
-    coding,
-    distrib_secret,
-    sum_weight,
-    pr_y_saved=None,
-):
-    # compute Pr[X = coding[s] | Y = y]
-    if pr_y_saved is None:
-        pr_y_saved = pr_y(
-            y, pr_oracle, secret_range_func, coding, distrib_secret, sum_weight
-        )
-    if pr_y_saved == 0:
-        return 0
-    return pr_cond_yx(y, coding[s], pr_oracle) * distrib_secret[s] / pr_y_saved
-=======
     def prob_of(self, expected, actual, pos):
         pr_fp, pr_fn = self.p_positional[pos]
         if expected == 0:
@@ -151,7 +79,6 @@
     for i in range(len(x)):
         res *= pr_oracle.prob_of(x[i], y[i], i)
     return res
->>>>>>> 722aaee3
 
 
 def pr_of_y_from_prediction(pred_y, y):
@@ -164,25 +91,6 @@
     return res
 
 
-<<<<<<< HEAD
-def s_distribution_from_hard_y(
-    y, pr_oracle, secret_range_func, coding, distrib_secret, sum_weight
-):
-    distr = [0] * len(coding)
-    for i, s in enumerate(secret_range_func(sum_weight)):
-        pr_y_saved = pr_y(
-            y, pr_oracle, secret_range_func, coding, distrib_secret, sum_weight
-        )
-        distr[i] = pr_cond_xy(
-            s,
-            y,
-            pr_oracle,
-            secret_range_func,
-            coding,
-            distrib_secret,
-            sum_weight,
-            pr_y_saved,
-=======
 # Compute Pr[S = s | Y = y] for a given y. Assume that coding have the same number
 # of bits for all s
 def s_distribution_from_hard_y(y, pr_oracle, coding, s_pmf_array):
@@ -228,7 +136,6 @@
     for y in it.product(range(2), repeat=len(coding[0])):
         pr_y_saved = pr_y(
             y, pr_oracle, secret_range_func, coding, distrib_secret, sum_weight
->>>>>>> 722aaee3
         )
         for i, s in enumerate(secret_range_func(sum_weight)):
             distr[i] += pr_cond_xy(
@@ -244,12 +151,7 @@
     return distr
 
 
-<<<<<<< HEAD
-# TODO: fix *_adaptive with probability oracles
-def pr_cond_yx_adaptive(y, s, p, coding_tree):
-=======
 def pr_cond_yx_adaptive(y, s, pr_oracle, coding_tree):
->>>>>>> 722aaee3
     # compute Pr[Y = y | X = e(s)]
     res = 1
     node = coding_tree
@@ -327,27 +229,6 @@
     return distr
 
 
-<<<<<<< HEAD
-def s_distribution_from_prediction_y(
-    pred_y, pr_oracle, secret_range_func, coding, distrib_secret, sum_weight
-):
-    distr = [0] * len(secret_range_func(sum_weight))
-    for y in it.product(range(2), repeat=len(coding[0])):
-        pr_y_saved = pr_y(
-            y, pr_oracle, secret_range_func, coding, distrib_secret, sum_weight
-        )
-        for i, s in enumerate(secret_range_func(sum_weight)):
-            distr[i] += pr_cond_xy(
-                s,
-                y,
-                pr_oracle,
-                secret_range_func,
-                coding,
-                distrib_secret,
-                sum_weight,
-                pr_y_saved,
-            ) * pr_of_y_from_prediction(pred_y, y)
-=======
 # As an input we have a prediction y, i.e. for some secret value we follow the tree, then some oracle not only choosing left or right, but giving certainty that we should go left or right (it is treated as probability), we go left if this probability < 0.5, right otherwise. In the adaptive case we can't check the all tree, we essentially have hard y (the checks are fixed), we just modify conditional probability by certainty of prediction y
 def s_distribution_from_prediction_y_adaptive(
     pred_y, secret_range_func, coding_tree, distrib_secret, sum_weight
@@ -377,5 +258,4 @@
     t = sum(distr)
     for i in range(len(distr)):
         distr[i] /= t
->>>>>>> 722aaee3
     return distr